#!/usr/bin/env python
# -*- coding: utf-8 -*-

#
# Copyright (C) 2025 University of Dundee & Open Microscopy Environment.
# All rights reserved.
#
# This program is free software; you can redistribute it and/or modify
# it under the terms of the GNU General Public License as published by
# the Free Software Foundation; either version 2 of the License, or
# (at your option) any later version.
#
# This program is distributed in the hope that it will be useful,
# but WITHOUT ANY WARRANTY; without even the implied warranty of
# MERCHANTABILITY or FITNESS FOR A PARTICULAR PURPOSE.  See the
# GNU General Public License for more details.
#
# You should have received a copy of the GNU General Public License along
# with this program; if not, write to the Free Software Foundation, Inc.,
# 51 Franklin Street, Fifth Floor, Boston, MA 02110-1301 USA.

from urllib.parse import urlsplit
<<<<<<< HEAD
import numpy as np
import dask.array as da
=======
import zarr
>>>>>>> e416070c

import argparse

from numpy import iinfo, finfo

# from getpass import getpass

from omero.cli import cli_login
from omero.gateway import BlitzGateway, ColorHolder
from omero.gateway import OMERO_NUMPY_TYPES

import omero
import omero_rois

from omero.model.enums import PixelsTypeint8, PixelsTypeuint8, PixelsTypeint16
from omero.model.enums import PixelsTypeuint16, PixelsTypeint32
from omero.model.enums import PixelsTypeuint32, PixelsTypefloat
from omero.model.enums import PixelsTypecomplex, PixelsTypedouble

<<<<<<< HEAD
from omero.model import ExternalInfoI, RoiI, MaskI
from omero.rtypes import rbool, rdouble, rint, rlong, rstring


EXTENSION_JSON = "zarr.json"
=======
from omero.model import ExternalInfoI
from omero.rtypes import rbool, rdouble, rint, rlong, rstring, rtime
>>>>>>> e416070c

AWS_DEFAULT_ENDPOINT = "s3.us-east-1.amazonaws.com"

PIXELS_TYPE = {'int8': PixelsTypeint8,
               'int16': PixelsTypeint16,
               'uint8': PixelsTypeuint8,
               'uint16': PixelsTypeuint16,
               'int32': PixelsTypeint32,
               'uint32': PixelsTypeuint32,
               'float_': PixelsTypefloat,
               'float8': PixelsTypefloat,
               'float16': PixelsTypefloat,
               'float32': PixelsTypefloat,
               'float64': PixelsTypedouble,
               'complex_': PixelsTypecomplex,
               'complex64': PixelsTypecomplex}

def format_s3_uri(uri, endpoint):
    '''
    Combine endpoint and uri
    '''
    parsed_uri = urlsplit(uri)
    url =  "{0.netloc}".format(parsed_uri)
    if endpoint:
        parsed_endpoint = urlsplit(endpoint)
        endpoint = "{0.netloc}".format(parsed_endpoint)
    else:
        endpoint = AWS_DEFAULT_ENDPOINT
    return "{0.scheme}".format(parsed_uri) + "://" + endpoint + "/" + url + "{0.path}".format(parsed_uri)


def load_array(store, path=None):
    arr = zarr.open(store=store, mode="r", path=path)
    return arr


<<<<<<< HEAD
def masks_from_labels_nd(
        labels_nd, axes="tcz", label_props=None):
    rois = {}

    colors_by_value = {}
    if "colors" in label_props:
        for color in label_props["colors"]:
            pixel_value = color.get("label-value", None)
            rgba = color.get("rgba", None)
            if pixel_value and rgba and len(rgba) == 4:
                colors_by_value[pixel_value] = rgba

    text_by_value = {}
    if "properties" in label_props:
        for props in label_props["properties"]:
            pixel_value = props.get("label-value", None)
            text = props.get("omero:text", None)
            if pixel_value and text:
                text_by_value[pixel_value] = text

    # For each label value, we create an ROI that
    # contains 2D masks for each time point, channel, and z-slice.
    for i in range(1, labels_nd.max() + 1):
        print("Mask value", i)
        if not np.any(labels_nd == i):
            continue

        masks = []
        bin_img = labels_nd == i

        sizes = {dim: labels_nd.shape[axes.index(dim)] for dim in axes}
        size_t = sizes.get("t", 1)
        size_c = sizes.get("c", 1)
        size_z = sizes.get("z", 1)

        for t in range(size_t):
            for c in range(size_c):
                for z in range(size_z):
                    print("t, c, z", t, c, z)

                    indices = []
                    if "t" in axes:
                        indices.append(t)
                    if "c" in axes:
                        indices.append(c)
                    if "z" in axes:
                        indices.append(z)

                    # indices.append(np.s_[::])
                    # indices.append(np.s_[x:x_max:])

                    # slice down to 2D plane
                    plane = bin_img[tuple(indices)]

                    if not np.any(plane):
                        continue

                    plane = plane.compute()

                    # Find bounding box to minimise size of mask
                    xmask = plane.sum(0).nonzero()[0]
                    ymask = plane.sum(1).nonzero()[0]
                    print("xmask", xmask, "ymask", ymask)
                    # if any(xmask) and any(ymask):
                    x0 = min(xmask)
                    w = max(xmask) - x0 + 1
                    y0 = min(ymask)
                    h = max(ymask) - y0 + 1
                    print("cropping to x, y, w, h", x0, y0, w, h)
                    submask = plane[y0:(y0 + h), x0:(x0 + w)]

                    mask = MaskI()
                    mask.setBytes(np.packbits(np.asarray(submask, dtype=int)))
                    mask.setWidth(rdouble(w))
                    mask.setHeight(rdouble(h))
                    mask.setX(rdouble(x0))
                    mask.setY(rdouble(y0))

                    if i in colors_by_value:
                        ch = ColorHolder.fromRGBA(*colors_by_value[i])
                        mask.setFillColor(rint(ch.getInt()))
                    if "z" in axes:
                        mask.setTheZ(rint(z))
                    if "c" in axes:
                        mask.setTheC(rint(c))
                    if "t" in axes:
                        mask.setTheT(rint(t))
                    if i in text_by_value:
                        mask.setTextValue(rstring(text_by_value[i]))

                    masks.append(mask)

        rois[i] = masks

    return rois


def rois_from_labels_nd(conn, img, labels_nd, axes="tcz", label_props=None):
    # Text is set on Mask shapes, not ROIs
    rois = masks_from_labels_nd(labels_nd, axes, label_props)

    for label, masks in rois.items():
        if len(masks) > 0:
            create_roi(conn, img=img, shapes=masks)


def create_roi(conn, img, shapes, name=None):
    # create an ROI, link it to Image
    roi = RoiI()
    roi.setImage(img._obj)
    if name is not None:
        roi.setName(rstring(name))
    for shape in shapes:
        roi.addShape(shape)
    # Save the ROI (saves any linked shapes too)
    print(f"Save ROI for image {img.getName()}")
    return conn.getUpdateService().saveAndReturnObject(roi)


def load_attrs(uri, transport_params=None, extension=None):
=======
def load_attrs(store, path=None):
>>>>>>> e416070c
    """
    Load the attrs from the root group or path subgroup
    """
    root = zarr.open(store=store, mode="r", path=path)
    attrs = root.attrs.asdict()
    if "ome" in attrs:
        attrs = attrs["ome"]
    return attrs


def parse_image_metadata(store, img_attrs, image_path=None):
    """
    Parse the image metadata
    """
    multiscale_attrs = img_attrs['multiscales'][0]
    array_path = multiscale_attrs["datasets"][0]["path"]
    if image_path is not None:
        array_path = image_path.rstrip("/") + "/" + array_path
    # load .zarray from path to know the dimension
    array_data = load_array(store, array_path)
    sizes = {}
    shape = array_data.shape
    axes = multiscale_attrs.get("axes")
    # Need to check the older version
    if axes:
        for axis, size in zip(axes, shape):
            if isinstance(axis, str):
                sizes[axis] = size  # v0.3
            else:
                sizes[axis["name"]] = size

    pixels_type = array_data.dtype.name
    return sizes, pixels_type


<<<<<<< HEAD
def create_labels(conn, image, labels_uri, transport_params=None):

    """
    Create labels for the image
    """
    label_image = load_attrs(labels_uri, transport_params=transport_params)
    
    axes = label_image["multiscales"][0]["axes"]
    axes_names = [axis["name"] for axis in axes]
    label_props = label_image.get("image-label", None)

    ds_path = label_image["multiscales"][0]["datasets"][0]["path"]
    array_path = f"{labels_uri}{ds_path}/"
    labels_nd = da.from_zarr(array_path)
    print("labels_nd", labels_nd)
    print("axes_names", axes_names)

    # Create ROIs from the labels
    rois_from_labels_nd(conn, image, labels_nd, axes_names, label_props)


def create_image(conn, image_attrs, image_uri, object_name, families, models, transport_params=None, endpoint=None, uri_parameters=None, do_labels=False):
=======
def create_image(conn, store, image_attrs, object_name, families, models, args, image_path=None):
>>>>>>> e416070c
    '''
    Create an Image/Pixels object
    '''
    query_service = conn.getQueryService()
    pixels_service = conn.getPixelsService()
    sizes, pixels_type = parse_image_metadata(store, image_attrs, image_path)
    size_t = sizes.get("t", 1)
    size_z = sizes.get("z", 1)
    size_x = sizes.get("x", 1)
    size_y = sizes.get("y", 1)
    # if channels is None or len(channels) != size_c:
    channels = list(range(sizes.get("c", 1)))
    omero_pixels_type = query_service.findByQuery("from PixelsType as p where p.value='%s'" % PIXELS_TYPE[pixels_type], None)
    iid = pixels_service.createImage(size_x, size_y, size_z, size_t, channels, omero_pixels_type, object_name, "", conn.SERVICE_OPTS)
    iid = iid.getValue()

    rnd_def = None
    image = conn.getObject("Image", iid)
    omero_attrs = image_attrs.get('omero', None)
    if omero_attrs is not None:
        set_channel_names(conn, iid, omero_attrs)
        # Check rendering settings
        rnd_def = set_rendering_settings(omero_attrs, pixels_type, image.getPixelsId(), families, models)

    img_obj = image._obj
<<<<<<< HEAD
    set_external_info(image_uri, img_obj, endpoint=endpoint, uri_parameters=uri_parameters)
    # Check rendering settings
    rnd_def = set_rendering_settings(omero_attrs, pixels_type, image.getPixelsId(), families, models)
    
    # check for labels...
    if do_labels:
        labels_url = image_uri + "labels/"
        print("checking for labels at", labels_url)
        try:
            labels_attrs = load_attrs(labels_url, transport_params=transport_params)
            print("labels_attrs", labels_attrs)
            if "labels" in labels_attrs:
                for labels_path in labels_attrs["labels"]:
                    create_labels(conn, image, f"{labels_url}{labels_path}/", transport_params=transport_params)
        except FileNotFoundError:
            pass
=======
    set_external_info(img_obj, args, image_path)
>>>>>>> e416070c

    return img_obj, rnd_def

def hex_to_rgba(hex_color):
    """
    Converts a hex color code to an RGB array.
    """
    if len(hex_color) == 3:
      hex_color = hex_color[0]*2 + hex_color[1]*2 + hex_color[2]*2
    r = int(hex_color[0:2], 16)
    g = int(hex_color[2:4], 16)
    b = int(hex_color[4:6], 16)
    return [r, g, b]


def get_channels(omero_info):
    '''
    Find the name of the channels if specified
    '''
    channel_names = []
    if omero_info is None:
        return channel_names
    for index, entry in enumerate(omero_info.get('channels', [])):
        channel_names.append(entry.get('label', index))
    return channel_names


def set_channel_names(conn, iid, omero_attrs):
    channel_names = get_channels(omero_attrs)
    if len(channel_names) == 0:
        return
    nameDict = dict((i + 1, name) for i, name in enumerate(channel_names))
    conn.setChannelNames("Image", [iid], nameDict)


def set_rendering_settings(omero_info, pixels_type, pixels_id, families, models):
    '''
    Extract the rendering settings and the channels information
    '''
    if omero_info is None:
        return
    rdefs = omero_info.get('rdefs', None)
    if rdefs is None:
        rdefs = dict()
    rnd_def = omero.model.RenderingDefI()
    rnd_def.version = rint(0)
    rnd_def.defaultZ = rint(rdefs.get('defaultZ', 0))
    rnd_def.defaultT = rint(rdefs.get('defaultT', 0))
    value = rdefs.get('model', 'rgb')
    if value == 'color':
        value = 'rgb'
    ref_model = None
    for m in models:
        mv = m.getValue()._val
        if mv == 'rgb':
            ref_model = m
        if mv == value:
            rnd_def.model = m
    if rnd_def.model is None:
        rnd_def.model = ref_model

    q_def = omero.model.QuantumDefI()
    q_def.cdStart = rint(0)
    q_def.cdEnd = rint(255)
    # Flag to select a 8-bit depth (<i>=2^8-1</i>) output interval
    q_def.bitResolution = rint(255)
    rnd_def.quantization = q_def
    rnd_def.pixels = omero.model.PixelsI(pixels_id, False)

    if pixels_type.startswith('float'):
        pixels_min = finfo(pixels_type).min
        pixels_max = finfo(pixels_type).max
    else:
        pixels_min = iinfo(pixels_type).min
        pixels_max = iinfo(pixels_type).max
    for entry in omero_info.get('channels', []):
        cb = omero.model.ChannelBindingI()
        rnd_def.addChannelBinding(cb)
        cb.coefficient = rdouble(entry.get('coefficient', 1.0))
        cb.active = rbool(entry.get('active', False))
        value = entry.get('family', "linear")
        ref_family = None
        for f in families:
            fv = f.getValue()._val
            if fv == "linear":
                ref_family = f
            if fv == value:
                cb.family = f
        if cb.family is None:
            cb.family = ref_family

        # convert color to rgba
        rgb = hex_to_rgba(entry.get('color', "000000").lstrip("#")) # default to black is no color set
        cb.red = rint(rgb[0])
        cb.green = rint(rgb[1])
        cb.blue = rint(rgb[2])
        cb.alpha = rint(255)
        cb.noiseReduction = rbool(False)

        window = entry.get("window", None)
        if window:
            cb.inputStart = rdouble(window.get("start", pixels_min))
            cb.inputEnd = rdouble(window.get("end", pixels_max))
        inverted = entry.get("inverted", False)
        if inverted: # add codomain
            ric = omero.model.ReverseIntensityContextI()
            ric.reverse = rbool(inverted)
            cb.addCodomainMapContext(ric)
    return rnd_def


def load_families(query_service):
    ctx = {'omero.group': '-1'}
    return query_service.findAllByQuery('select f from Family as f', None, ctx)


def load_models(query_service):
    ctx = {'omero.group': '-1'}
    return query_service.findAllByQuery('select f from RenderingModel as f', None, ctx)

<<<<<<< HEAD
def register_image(conn, uri, name=None, transport_params=None, endpoint=None, uri_parameters=None, do_labels=False):
=======

def register_image(conn, store, args, img_attrs=None, image_path=None):
>>>>>>> e416070c
    """
    Register the ome.zarr image in OMERO.
    """

    update_service = conn.getUpdateService()
    query_service = conn.getQueryService()
    families = load_families(query_service)
    models = load_models(query_service)

    if img_attrs is None:
        img_attrs = load_attrs(store, image_path)
    if args.name:
        image_name = args.name
    elif "name" in img_attrs:
        image_name = img_attrs["name"]
    else:
<<<<<<< HEAD
        image_name = uri.rstrip("/").split("/")[-1]
    image, rnd_def = create_image(conn, img_attrs, uri, image_name, families, models, transport_params, endpoint, uri_parameters, do_labels)
=======
        image_name = args.uri.rstrip("/").split("/")[-1]
        if image_path is not None:
            image_name = f"{image_name} [{image_path}]"
    image, rnd_def = create_image(conn, store, img_attrs, image_name, families, models, args, image_path=image_path)
>>>>>>> e416070c
    update_service.saveAndReturnObject(image)
    if rnd_def is not None:
        update_service.saveAndReturnObject(rnd_def)

    print("Created Image", image.id.val)
    return image


def determine_naming(values):
    '''
    Determine the name of columns or rows of a plate
    '''
    if len(values) > 0:
        value = values[0]['name']
        if value.isdigit():
            return "number"
    return "letter"

def create_plate_acquisition(pa):
    '''
    Create a plate acquisition object
    '''
    plate_acquisition = omero.model.PlateAcquisitionI()
    if pa.get("name"):
        plate_acquisition.name = rstring(pa.get("name"))
    else:
        plate_acquisition.name = rstring(pa.get("id"))
    if pa.get("maximumfieldcount"):
        plate_acquisition.maximumFieldCount = rint(pa.get("maximumfieldcount"))
    if pa.get("starttime"):
        plate_acquisition.startTime = rtime(pa.get("starttime"))
    if pa.get("endtime"):
        plate_acquisition.endTime = rtime(pa.get("endtime"))
    return plate_acquisition

<<<<<<< HEAD
def register_plate(conn, uri, name=None, transport_params=None, endpoint=None, uri_parameters=None, do_labels=False):
=======

# def register_plate(conn, uri, name=None, transport_params=None, endpoint=None, uri_parameters=None):
def register_plate(conn, store, args, attrs):
>>>>>>> e416070c
    '''
    Register a plate
    '''

    plate_attrs = attrs["plate"]

    object_name = args.name
    if object_name is None:
        object_name = plate_attrs.get("name", None)
    if object_name is None:
        object_name = args.uri.rstrip("/").split("/")[-1].split(".")[0]

    update_service = conn.getUpdateService()
    query_service = conn.getQueryService()
    families = load_families(query_service)
    models = load_models(query_service)

    # Create a plate
    plate = omero.model.PlateI()
    plate.name = rstring(object_name)
    plate.columnNamingConvention = rstring(determine_naming(plate_attrs['columns']))
    plate.rowNamingConvention = rstring(determine_naming(plate_attrs['rows']))
    plate.rows = rint(len(plate_attrs['rows']))
    plate.columns = rint(len(plate_attrs['columns']))

    acquisitions = plate_attrs.get('acquisitions')
    plate_acquisitions = {}
    if acquisitions is not None and len(acquisitions) > 1:
        for pa in acquisitions:
            plate_acquisition = create_plate_acquisition(pa)
            plate.addPlateAcquisition(plate_acquisition)

    plate = update_service.saveAndReturnObject(plate)
    print("Plate created with id:", plate.id.val)

    # load the new plate acquisitions and map them to the original IDs
    if acquisitions is not None and len(acquisitions) > 1:
        pwrapper = conn.getObject("Plate", plate.id.val)
        pas = list(pwrapper.listPlateAcquisitions())
        for pa, saved in zip(acquisitions, pas):
            plate_acquisitions[pa["id"]] = saved.id
        print('plate_acquisitions', plate_acquisitions)

    # for bug in omero-cli-zarr - need to handle dupliate Wells!
    well_paths = []

    well_count = len(plate_attrs["wells"])
    for well_index, well_attrs in enumerate(plate_attrs["wells"]):
        images_to_save = []
        rnd_defs = []
        # read metadata
        row_index = well_attrs["rowIndex"]
        column_index = well_attrs["columnIndex"]
        well_path = well_attrs['path']
        if well_path in well_paths:
            continue
        else:
            well_paths.append(well_path)
        print("well_path", well_path, f"({well_index}/{well_count})")
        # create OMERO object
        well = omero.model.WellI()
        well.plate = omero.model.PlateI(plate.getId(), False)
        well.column = rint(column_index)
        well.row = rint(row_index)

        well_attrs = load_attrs(store, well_path)
        well_samples_attrs = well_attrs["well"]["images"]


        for sample_attrs in well_samples_attrs:
            image_path = f"{well_path}/{sample_attrs['path']}/"

            img_attrs = load_attrs(store, image_path)
            image_name = img_attrs.get('name', f"{well_path}/{sample_attrs['path']}")

<<<<<<< HEAD
            image, rnd_def = create_image(conn, img_attrs, image_uri, image_name, families, models, transport_params, endpoint, uri_parameters, do_labels)
=======
            image, rnd_def = create_image(conn, store, img_attrs, image_name, families, models, args, image_path)
>>>>>>> e416070c

            images_to_save.append(image)
            if rnd_def is not None:
                rnd_defs.append(rnd_def)
            # Link well sample and plate acquisition
            ws = omero.model.WellSampleI()
            if 'acquisition' in sample_attrs:
                acquisition_id = sample_attrs['acquisition']
                pa_id = plate_acquisitions.get(acquisition_id)
                if pa is not None:
                    ws.plateAcquisition = omero.model.PlateAcquisitionI(pa_id, False)
            ws.image = omero.model.ImageI(image.id.val, False)
            ws.well = well
            well.addWellSample(ws)

        # Save each Well and Images as we go...
        update_service.saveObject(well)
        update_service.saveAndReturnArray(images_to_save)
        if len(rnd_defs) > 0:
            update_service.saveAndReturnIds(rnd_defs)

    print("Plate created with id:", plate.id.val)
    return plate


def set_external_info(image, args, image_path=None):
    '''
    Create the external info and link it to the image
    '''
    extinfo = ExternalInfoI()
    # non-nullable properties
    setattr(extinfo, "entityId", rlong(3))
    setattr(extinfo, "entityType", rstring("com.glencoesoftware.ngff:multiscales"))

    uri = args.uri
    endpoint = args.endpoint
    nosignrequest = args.nosignrequest

    if image_path is not None:
        uri = uri.rstrip("/") + "/" + image_path
    parsed_uri = urlsplit(uri)
    scheme = "{0.scheme}".format(parsed_uri)

    if "http" in scheme:
        endpoint = "https://" + "{0.netloc}".format(parsed_uri)
        nosignrequest = True
        path = "{0.path}".format(parsed_uri)
        if path.startswith("/"):
            path = path[1:]
        uri = "s3://" + path
    
    if not uri.startswith("/"):
        uri = format_s3_uri(uri, endpoint)
    if nosignrequest:
        if not uri.endswith("/"):
            uri = uri + "/"
        uri = uri + "?anonymous=true"
    setattr(extinfo, "lsid", rstring(uri))
    print("lsid:", uri)
    image.details.externalInfo = extinfo

def validate_uri(uri):
    '''
    Check that the protocol is valid and the URI ends with "/"
    '''
    parsed_uri = urlsplit(uri)
    scheme =  "{0.scheme}".format(parsed_uri)
    if "s3" not in scheme:
        raise Exception("Protocol should be s3. Protocol specified is: " + scheme)
    # Check if ends with / otherwise add one
    path = "{0.path}".format(parsed_uri)
    if path.endswith("/"):
        return uri
    return uri + "/"

def validate_endpoint(endpoint):
    '''
    Check that the protocol is valid
    '''
    if endpoint is None or not endpoint:
        return
    parsed_endpoint = urlsplit(endpoint)
    scheme =  "{0.scheme}".format(parsed_endpoint)
    if "https" not in scheme:
        raise Exception("Protocol should be https. Protocol specified is: " + scheme)

def get_uri_parameters(transport_params, nosignrequest):
    if transport_params is None:
        return None
    if nosignrequest:
        return "?anonymous=true"
    return None

def link_to_target(args, conn, obj):
    is_plate = isinstance(obj, omero.model.PlateI)

    if args.target:
        if is_plate:
            target = conn.getObject("Screen", attributes={'id': int(args.target)})
        else:
            target = conn.getObject("Dataset", attributes={'id': int(args.target)})
    else:
        if is_plate:
            target = conn.getObject("Screen", attributes={'name': args.target_by_name})
        else:
            target = conn.getObject("Dataset", attributes={'name': args.target_by_name})

    if target is None:
        print("Target not found")
        return

    if is_plate:
        link = omero.model.ScreenPlateLinkI()
        link.parent = omero.model.ScreenI(target.getId(), False)
        link.child = omero.model.PlateI(obj.getId(), False)
        conn.getUpdateService().saveObject(link)
        print("Linked to Screen", target.getId())
    else:
        link = omero.model.DatasetImageLinkI()
        link.parent = omero.model.DatasetI(target.getId(), False)
        link.child = omero.model.ImageI(obj.getId(), False)
        conn.getUpdateService().saveObject(link)
        print("Linked to Dataset", target.getId())

def main():
    parser = argparse.ArgumentParser()
    parser.add_argument("uri", type=str, help="The URI to the S3 store")
    parser.add_argument("--endpoint", required=False, type=str, help="Enter the URL endpoint if applicable")
    parser.add_argument("--name", required=False, type=str, help="The name of the image/plate")
    parser.add_argument("--nosignrequest", required=False, action='store_true', help="Indicate to sign anonymously")
<<<<<<< HEAD
    parser.add_argument("--labels", required=False, action='store_true', help="Also import any OME-Zarr labels found")
        
=======
    parser.add_argument("--target", required=False, type=str, help="The id of the target (dataset/screen)")
    parser.add_argument("--target-by-name", required=False, type=str, help="The name of the target (dataset/screen)")

    args = parser.parse_args()

>>>>>>> e416070c
    with cli_login() as cli:
        conn = BlitzGateway(client_obj=cli._client)
        uri = args.uri
        endpoint = args.endpoint
        nosignrequest = args.nosignrequest
        validate_endpoint(endpoint)
        store = None
        if uri.startswith("/"):
<<<<<<< HEAD
            if not uri.endswith("/"):
                uri = uri + "/"
            transport_params = None
        else:
            parsed_uri = urlsplit(uri)
            scheme = "{0.scheme}".format(parsed_uri)
            if "http" in scheme:
                endpoint = "https://" + "{0.netloc}".format(parsed_uri)
                nosignrequest = True
                path = "{0.path}".format(parsed_uri)
                if path.startswith("/"):
                    path = path[1:]
                uri = "s3://" + path

            uri = validate_uri(uri)
            transport_params = create_client(endpoint, nosignrequest)
        params = get_uri_parameters(transport_params, nosignrequest)
        type_to_register, uri = determine_object_to_register(uri, transport_params)
        print("type_to_register, uri", type_to_register, uri)

        if type_to_register == OBJECT_PLATE:
            register_plate(conn, uri, args.name, transport_params, endpoint=endpoint, uri_parameters=params, do_labels=args.labels)
        else:
            register_image(conn, uri, args.name, transport_params, endpoint=endpoint, uri_parameters=params, do_labels=args.labels)
=======
            store = zarr.storage.LocalStore(uri, read_only=True)
        else:
            storage_options={}
            if nosignrequest:
                storage_options['anon'] = True

            if endpoint:
                storage_options['client_kwargs'] = {'endpoint_url': endpoint}

            store = zarr.storage.FsspecStore.from_url(uri,
                read_only=True,
                storage_options=storage_options
            )

        zattrs = load_attrs(store)
        objs = []
        if "plate" in zattrs:
            print("Registering: Plate")
            objs = [register_plate(conn, store, args, zattrs)]
        else:
            if "bioformats2raw.layout" in zattrs and zattrs["bioformats2raw.layout"] == 3:
                print("Registering: bioformats2raw.layout")
                series = 0
                series_exists = True
                while series_exists:
                    try:
                        print("Checking for series:", series)
                        obj = register_image(conn, store, args, None, image_path=str(series))
                        objs.append(obj)
                    except FileNotFoundError:
                        series_exists = False
                    series += 1
            else:
                print("Registering: Image")
                objs = [register_image(conn, store, args, zattrs)]

        if args.target or args.target_by_name:
            for obj in objs:
                link_to_target(args, conn, obj)
>>>>>>> e416070c

if __name__ == "__main__":
    main()
<|MERGE_RESOLUTION|>--- conflicted
+++ resolved
@@ -20,12 +20,8 @@
 # 51 Franklin Street, Fifth Floor, Boston, MA 02110-1301 USA.
 
 from urllib.parse import urlsplit
-<<<<<<< HEAD
 import numpy as np
-import dask.array as da
-=======
 import zarr
->>>>>>> e416070c
 
 import argparse
 
@@ -45,16 +41,9 @@
 from omero.model.enums import PixelsTypeuint32, PixelsTypefloat
 from omero.model.enums import PixelsTypecomplex, PixelsTypedouble
 
-<<<<<<< HEAD
 from omero.model import ExternalInfoI, RoiI, MaskI
-from omero.rtypes import rbool, rdouble, rint, rlong, rstring
-
-
-EXTENSION_JSON = "zarr.json"
-=======
-from omero.model import ExternalInfoI
 from omero.rtypes import rbool, rdouble, rint, rlong, rstring, rtime
->>>>>>> e416070c
+
 
 AWS_DEFAULT_ENDPOINT = "s3.us-east-1.amazonaws.com"
 
@@ -91,7 +80,17 @@
     return arr
 
 
-<<<<<<< HEAD
+def load_attrs(store, path=None):
+    """
+    Load the attrs from the root group or path subgroup
+    """
+    root = zarr.open(store=store, mode="r", path=path)
+    attrs = root.attrs.asdict()
+    if "ome" in attrs:
+        attrs = attrs["ome"]
+    return attrs
+
+
 def masks_from_labels_nd(
         labels_nd, axes="tcz", label_props=None):
     rois = {}
@@ -149,7 +148,7 @@
                     if not np.any(plane):
                         continue
 
-                    plane = plane.compute()
+                    # plane = plane.compute()
 
                     # Find bounding box to minimise size of mask
                     xmask = plane.sum(0).nonzero()[0]
@@ -201,7 +200,7 @@
 def create_roi(conn, img, shapes, name=None):
     # create an ROI, link it to Image
     roi = RoiI()
-    roi.setImage(img._obj)
+    roi.setImage(omero.model.ImageI(img.id, False))
     if name is not None:
         roi.setName(rstring(name))
     for shape in shapes:
@@ -209,20 +208,6 @@
     # Save the ROI (saves any linked shapes too)
     print(f"Save ROI for image {img.getName()}")
     return conn.getUpdateService().saveAndReturnObject(roi)
-
-
-def load_attrs(uri, transport_params=None, extension=None):
-=======
-def load_attrs(store, path=None):
->>>>>>> e416070c
-    """
-    Load the attrs from the root group or path subgroup
-    """
-    root = zarr.open(store=store, mode="r", path=path)
-    attrs = root.attrs.asdict()
-    if "ome" in attrs:
-        attrs = attrs["ome"]
-    return attrs
 
 
 def parse_image_metadata(store, img_attrs, image_path=None):
@@ -250,32 +235,30 @@
     return sizes, pixels_type
 
 
-<<<<<<< HEAD
-def create_labels(conn, image, labels_uri, transport_params=None):
+def create_labels(conn, store, image, labels_path):
 
     """
     Create labels for the image
     """
-    label_image = load_attrs(labels_uri, transport_params=transport_params)
+    label_image = load_attrs(store, labels_path)
     
     axes = label_image["multiscales"][0]["axes"]
     axes_names = [axis["name"] for axis in axes]
     label_props = label_image.get("image-label", None)
 
     ds_path = label_image["multiscales"][0]["datasets"][0]["path"]
-    array_path = f"{labels_uri}{ds_path}/"
-    labels_nd = da.from_zarr(array_path)
+    array_path = f"{labels_path}/{ds_path}/"
+    labels_nd = load_array(store, array_path)
+    labels_data = labels_nd[slice(None)]
     print("labels_nd", labels_nd)
+    print("labels_data", labels_data)
     print("axes_names", axes_names)
 
     # Create ROIs from the labels
-    rois_from_labels_nd(conn, image, labels_nd, axes_names, label_props)
-
-
-def create_image(conn, image_attrs, image_uri, object_name, families, models, transport_params=None, endpoint=None, uri_parameters=None, do_labels=False):
-=======
+    rois_from_labels_nd(conn, image, labels_data, axes_names, label_props)
+
+
 def create_image(conn, store, image_attrs, object_name, families, models, args, image_path=None):
->>>>>>> e416070c
     '''
     Create an Image/Pixels object
     '''
@@ -301,27 +284,22 @@
         rnd_def = set_rendering_settings(omero_attrs, pixels_type, image.getPixelsId(), families, models)
 
     img_obj = image._obj
-<<<<<<< HEAD
-    set_external_info(image_uri, img_obj, endpoint=endpoint, uri_parameters=uri_parameters)
-    # Check rendering settings
-    rnd_def = set_rendering_settings(omero_attrs, pixels_type, image.getPixelsId(), families, models)
+    set_external_info(img_obj, args, image_path)
     
     # check for labels...
-    if do_labels:
-        labels_url = image_uri + "labels/"
-        print("checking for labels at", labels_url)
+    if args.labels:
+        labels_path = "labels/"
+        if image_path is not None:
+            labels_path = image_path.rstrip("/") + "/" + labels_path
+        print("checking for labels at", labels_path)
         try:
-            labels_attrs = load_attrs(labels_url, transport_params=transport_params)
+            labels_attrs = load_attrs(store, labels_path)
             print("labels_attrs", labels_attrs)
             if "labels" in labels_attrs:
-                for labels_path in labels_attrs["labels"]:
-                    create_labels(conn, image, f"{labels_url}{labels_path}/", transport_params=transport_params)
+                for pth in labels_attrs["labels"]:
+                    create_labels(conn, store, image, f"{labels_path}/{pth}/")
         except FileNotFoundError:
             pass
-=======
-    set_external_info(img_obj, args, image_path)
->>>>>>> e416070c
-
     return img_obj, rnd_def
 
 def hex_to_rgba(hex_color):
@@ -441,12 +419,8 @@
     ctx = {'omero.group': '-1'}
     return query_service.findAllByQuery('select f from RenderingModel as f', None, ctx)
 
-<<<<<<< HEAD
-def register_image(conn, uri, name=None, transport_params=None, endpoint=None, uri_parameters=None, do_labels=False):
-=======
 
 def register_image(conn, store, args, img_attrs=None, image_path=None):
->>>>>>> e416070c
     """
     Register the ome.zarr image in OMERO.
     """
@@ -463,15 +437,10 @@
     elif "name" in img_attrs:
         image_name = img_attrs["name"]
     else:
-<<<<<<< HEAD
-        image_name = uri.rstrip("/").split("/")[-1]
-    image, rnd_def = create_image(conn, img_attrs, uri, image_name, families, models, transport_params, endpoint, uri_parameters, do_labels)
-=======
         image_name = args.uri.rstrip("/").split("/")[-1]
         if image_path is not None:
             image_name = f"{image_name} [{image_path}]"
     image, rnd_def = create_image(conn, store, img_attrs, image_name, families, models, args, image_path=image_path)
->>>>>>> e416070c
     update_service.saveAndReturnObject(image)
     if rnd_def is not None:
         update_service.saveAndReturnObject(rnd_def)
@@ -507,13 +476,9 @@
         plate_acquisition.endTime = rtime(pa.get("endtime"))
     return plate_acquisition
 
-<<<<<<< HEAD
-def register_plate(conn, uri, name=None, transport_params=None, endpoint=None, uri_parameters=None, do_labels=False):
-=======
 
 # def register_plate(conn, uri, name=None, transport_params=None, endpoint=None, uri_parameters=None):
 def register_plate(conn, store, args, attrs):
->>>>>>> e416070c
     '''
     Register a plate
     '''
@@ -589,11 +554,7 @@
             img_attrs = load_attrs(store, image_path)
             image_name = img_attrs.get('name', f"{well_path}/{sample_attrs['path']}")
 
-<<<<<<< HEAD
-            image, rnd_def = create_image(conn, img_attrs, image_uri, image_name, families, models, transport_params, endpoint, uri_parameters, do_labels)
-=======
             image, rnd_def = create_image(conn, store, img_attrs, image_name, families, models, args, image_path)
->>>>>>> e416070c
 
             images_to_save.append(image)
             if rnd_def is not None:
@@ -724,16 +685,12 @@
     parser.add_argument("--endpoint", required=False, type=str, help="Enter the URL endpoint if applicable")
     parser.add_argument("--name", required=False, type=str, help="The name of the image/plate")
     parser.add_argument("--nosignrequest", required=False, action='store_true', help="Indicate to sign anonymously")
-<<<<<<< HEAD
-    parser.add_argument("--labels", required=False, action='store_true', help="Also import any OME-Zarr labels found")
-        
-=======
     parser.add_argument("--target", required=False, type=str, help="The id of the target (dataset/screen)")
     parser.add_argument("--target-by-name", required=False, type=str, help="The name of the target (dataset/screen)")
-
+    parser.add_argument("--labels", required=False, action='store_true', help="Also import any OME-Zarr labels found")
+    
     args = parser.parse_args()
 
->>>>>>> e416070c
     with cli_login() as cli:
         conn = BlitzGateway(client_obj=cli._client)
         uri = args.uri
@@ -742,32 +699,6 @@
         validate_endpoint(endpoint)
         store = None
         if uri.startswith("/"):
-<<<<<<< HEAD
-            if not uri.endswith("/"):
-                uri = uri + "/"
-            transport_params = None
-        else:
-            parsed_uri = urlsplit(uri)
-            scheme = "{0.scheme}".format(parsed_uri)
-            if "http" in scheme:
-                endpoint = "https://" + "{0.netloc}".format(parsed_uri)
-                nosignrequest = True
-                path = "{0.path}".format(parsed_uri)
-                if path.startswith("/"):
-                    path = path[1:]
-                uri = "s3://" + path
-
-            uri = validate_uri(uri)
-            transport_params = create_client(endpoint, nosignrequest)
-        params = get_uri_parameters(transport_params, nosignrequest)
-        type_to_register, uri = determine_object_to_register(uri, transport_params)
-        print("type_to_register, uri", type_to_register, uri)
-
-        if type_to_register == OBJECT_PLATE:
-            register_plate(conn, uri, args.name, transport_params, endpoint=endpoint, uri_parameters=params, do_labels=args.labels)
-        else:
-            register_image(conn, uri, args.name, transport_params, endpoint=endpoint, uri_parameters=params, do_labels=args.labels)
-=======
             store = zarr.storage.LocalStore(uri, read_only=True)
         else:
             storage_options={}
@@ -807,7 +738,6 @@
         if args.target or args.target_by_name:
             for obj in objs:
                 link_to_target(args, conn, obj)
->>>>>>> e416070c
 
 if __name__ == "__main__":
     main()
