--- conflicted
+++ resolved
@@ -555,13 +555,10 @@
     parser.add_argument("--endpoint", required=False, type=str, help="Enter the URL endpoint if applicable")
     parser.add_argument("--name", required=False, type=str, help="The name of the image/plate")
     parser.add_argument("--nosignrequest", required=False, action='store_true', help="Indicate to sign anonymously")
-<<<<<<< HEAD
-=======
     parser.add_argument("--target", required=False, type=str, help="The id of the target (dataset/screen)")
     parser.add_argument("--target-by-name", required=False, type=str, help="The name of the target (dataset/screen)")
 
     args = parser.parse_args()
->>>>>>> 58afa1a5
 
     with cli_login() as cli:
         conn = BlitzGateway(client_obj=cli._client)
